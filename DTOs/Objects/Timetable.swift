--- conflicted
+++ resolved
@@ -61,7 +61,6 @@
     
     struct Retrieve: Parametable {
         public var owners: [TimetableOwner]
-<<<<<<< HEAD
         //Идеально отправлять в salon time zone с 00:00-00:00 что бы были только дни
         public var period: DateInterval
         
@@ -71,11 +70,6 @@
         ) {
             self.owners = owners
             self.period = period
-=======
-        
-        public init(owners: [TimetableOwner]) {
-            self.owners = owners
->>>>>>> 3ef705fb
         }
     }
 }
@@ -84,7 +78,6 @@
 
 public extension Timetable.Responses {
     
-<<<<<<< HEAD
     typealias Intervals = [DateInterval]
 
     /// Используется для возвращение найденых слотов на которые можно записаться
@@ -94,19 +87,6 @@
 
         public init(
             intervals: Intervals,
-=======
-    /// Структура ответа, возвращающая доступные временные слоты.
-    /// Представляет доступные интервалы для записи к мастеру или в салоне на ближайшие дни.
-    ///
-    /// ### Properties:
-    /// - `days`: Словарь, сопоставляющий даты с массивами доступных временных интервалов.
-    struct Slot: Responsable {
-        public var intervals: [Date: [DateInterval]]
-        public var timeZoneId: String
-
-        public init(
-            intervals: [Date: [DateInterval]],
->>>>>>> 3ef705fb
             timeZoneId: String
         ) {
             self.intervals = intervals
@@ -116,21 +96,13 @@
     
     struct Week: Parametable, Responsable, Equatable {
         public var owner: TimetableOwner
-<<<<<<< HEAD
         // Для недели 7 дней для месяца 28-31
         public var intervals: Intervals
-=======
-        public var schedule: Schedule.Week
->>>>>>> 3ef705fb
         public var timeZoneId: String
 
         public init(
             owner: TimetableOwner,
-<<<<<<< HEAD
             intervals: Intervals,
-=======
-            schedule: Schedule.Week,
->>>>>>> 3ef705fb
             timeZoneId: String
         ) {
             self.owner = owner
