import Foundation

public struct PermissionSet: OptionSet, Codable, Hashable {
    
    public static let owner = PermissionSet(rawValue: 1 << 0)

    public static let appointments = PermissionSet(rawValue: 1 << 1)
    public static let statistic = PermissionSet(rawValue: 1 << 2)
    public static let employee = PermissionSet(rawValue: 1 << 3)
    public static let timetable = PermissionSet(rawValue: 1 << 4)
    public static let notifications = PermissionSet(rawValue: 1 << 5)
    public static let salon = PermissionSet(rawValue: 1 << 6)
    public static let finance = PermissionSet(rawValue: 1 << 7)
    public static let procedure = PermissionSet(rawValue: 1 << 8)
    public static let contact = PermissionSet(rawValue: 1 << 9)
    public static let position = PermissionSet(rawValue: 1 << 10)

    public static let none: PermissionSet = []
    public static let all: PermissionSet = [
        .appointments,
        .statistic, 
        .employee, 
        .timetable, 
        .notifications,
        .salon, 
        .finance,
        .procedure,
<<<<<<< HEAD
        .contact,
        .position
    ])
=======
        .contact
    ]
>>>>>>> 9ac29614

    public var rawValue: Int
    
    /// Инициализирует экземпляр с указанным сырым значением.
    public init(rawValue: Int) {
        self.rawValue = rawValue
    }
}<|MERGE_RESOLUTION|>--- conflicted
+++ resolved
@@ -25,14 +25,9 @@
         .salon, 
         .finance,
         .procedure,
-<<<<<<< HEAD
         .contact,
         .position
     ])
-=======
-        .contact
-    ]
->>>>>>> 9ac29614
 
     public var rawValue: Int
     
